package bffmt

import (
	"os"
	"regexp"
	"strings"

<<<<<<< HEAD
	"github.com/baris-inandi/brainfuck/lang/readcode"
	"github.com/baris-inandi/brainfuck/utils"
=======
	"github.com/baris-inandi/bfgo/lang/readcode"
>>>>>>> 9d840cf7
)

func MinifyFile(files ...string) {
	// minified `-` uncondtional cell reseter
	const ODD_RESET = "[-]"
	// minified `-` condtional (halt-if-even) cell reseter
	const EVEN_RESET = "[--]"

	// matches any odd (unconditional) reseters, except ODD_RESET
	var isOddReset = regexp.MustCompile(`\[(?:(?:\+\+)*\+|(?:--)+-)\]`)

	// matches any even (conditional halt) reseters, except EVEN_RESET
	var isEvenReset = regexp.MustCompile(`\[(?:(?:\+\+)+|(?:--){2,})\]`)

	// matches ODD_RESET, preceded by 1 or more "+" or "-" (mixed)
	var isPrefixedReset = regexp.MustCompile(`[+-]+\[-\]`)

	// returns a pair of indices of matching braces, searched from start.
	// -1 if not found
	//
	// `start` ignores all runes before that index.
	// If start is negative, it becomes relative to the end.
	var getMatchingBraces = func(s string, start int) (int, int) {
		size := len(s)
		start = utils.RelativeIndex(start, size)

		open := -1
		for start < size {
			c := s[start]
			if c == '[' {
				open = start
				break
			}
			start += 1
		}

		// avoid double-counting "["
		start++
		depth := 0

		close := -1
		for start < size {
			c := s[start]
			if c == '[' {
				depth++
			}
			if c == ']' {
				if depth == 0 {
					close = start
					break
				}
				depth--
			}
			start += 1
		}

		return open, close
	}

	// finds index of 1st rune that isn't in the charset "[],.", or -1 if not found.
	//
	// `start` ignores all runes before that index.
	// If start is negative, it becomes relative to the end.
	var indexNoIOBrace = func(s string, start int) int {
		size := len(s)
		start = utils.RelativeIndex(start, size)

		// "I couldn't find a way to write it in functional-paradigm" @Rudxain
		for start < size {
			c := s[start]
			if c != '[' && c != ']' && c != ',' && c != '.' {
				return start
			}
			start += 1
		}
		return -1
	}

	// removes consecutive loops, keeping the 1st.
	//
	// current impl is identity fn
	var removeConsecutiveLoop = func(s string) string {
		return s
	}

	// removes all loops before any memory write is done.
	//
	// this is safe, because memory is all-zeros, and loops are guaranteed to never run.
	//
	// current impl is identity fn
	var zeroLoopRemover = func(s string) string {
		return s
	}

	// removes all runes after last ".",
	// [iff] there's no `,` or `]` in the part to be removed,
	// this ensures `stdin` side effects still happen,
	// and infinite loops are still executed.
	//
	// a mismatched `[` doesn't matter, because it either:
	//
	// 1. continues execution
	//
	// 2. halts/crashes the program
	//
	// [iff]: https://en.wikipedia.org/wiki/If_and_only_if
	var removeAfterLastDot = func(s string) string {
		for i := len(s) - 1; i >= 0; i-- {
			c := s[i]
			if c == ',' || c == ']' {
				break
			}
			if c == '.' {
				s = s[0 : i+1]
				break
			}
		}
		return s
	}

	// # Memory Simulator
	//
	// Statically analyses non-loop code, to remove some no-ops.
	//
	// current implementation is identity fn
	var memSimulator = func(s string) string {
		// simulated BF memory/tape
		var mem = map[int]uint8{}
		// relative memory pointer
		var ptr int = 0

		for i := indexNoIOBrace(s, 0); i < len(s) && i > -1; i = indexNoIOBrace(s, i+1) {
			switch s[i] {
			case '+':
				{
					mem[ptr] += 1
					continue
				}
			case '-':
				{
					mem[ptr] -= 1
					continue
				}
			case '>':
				{
					ptr += 1
					continue
				}
			case '<':
				{
					ptr -= 1
					continue
				}
			}
		}
		return s
	}

	// # Compression Ratio Optimizer
	//
	// Uses [frequency analysis] to increase compression-ratio by 3rd-party algorithms.
	//
	// Current implementation only replaces minified "-" reseters.
	// It assumes there's no "+" reseters.
	//
	// [frequency analysis]: https://en.wikipedia.org/wiki/Frequency_analysis
	var optimizeCompress = func(s string) string {
		// "I hope the compiler optimizes this from 4n iterations to n iters"
		// @Rudxain
		plus, minus := strings.Count(s, "+"), strings.Count(s, "-")
		odd, even := strings.Count(s, ODD_RESET), strings.Count(s, EVEN_RESET)
		// this ensures the choice is unbiased
		isMorePlusThanMinus := plus-minus+odd+2*even > 0

		// A space-time tradeoff isn't worth it,
		// because time is O(n) and space is O(1) (ignoring s).
		// If (while counting) we were to allocate a list of indices to all ocurrences
		// of ODD_RESET and EVEN_RESET, space would become O(n),
		// but time would still be O(n) (despite being practically faster).
		// So we should iterate over the whole s, instead of iter over a list of pointers to s.
		//
		// CPU cache already helps a bit.
		// allocating more memory just reduces the available cache space,
		// therefore reducing iteration speed
		if isMorePlusThanMinus {
			if odd > 0 {
				s = strings.ReplaceAll(s, ODD_RESET, "[+]")
			}
			if even > 0 {
				s = strings.ReplaceAll(s, EVEN_RESET, "[++]")
			}
		}
		return s
	}

	// # Advanced BF minifier
	//
	// Explained in [#2]. It assumes s only has valid ops.
	//
	// [#2]: https://github.com/baris-inandi/brainfuck-go/issues/2
	var minify = func(s string) string {
		s = utils.Apply(
			s,
			// calling this 1st may speed up the others
			removeAfterLastDot,
			// order matters, (from this point onwards)
			memSimulator,
			removeConsecutiveLoop,
			zeroLoopRemover,
		)
		s = isEvenReset.ReplaceAllLiteralString(s, EVEN_RESET)
		s = isOddReset.ReplaceAllLiteralString(s, ODD_RESET)
		s = isPrefixedReset.ReplaceAllLiteralString(s, ODD_RESET)
		return optimizeCompress(s)
	}

	for _, f := range files {
<<<<<<< HEAD
		minified := minify(readcode.ReadBrainfuck(f))
		err := os.WriteFile(f, []byte(minified), 0o644)
=======
		minified := readcode.ReadBFCode(f)
		err := os.WriteFile(f, []byte(minified), 0644)
>>>>>>> 9d840cf7
		if err != nil {
			panic(err)
		}
	}
}<|MERGE_RESOLUTION|>--- conflicted
+++ resolved
@@ -5,12 +5,8 @@
 	"regexp"
 	"strings"
 
-<<<<<<< HEAD
-	"github.com/baris-inandi/brainfuck/lang/readcode"
-	"github.com/baris-inandi/brainfuck/utils"
-=======
+  "github.com/baris-inandi/bfgo/utils"
 	"github.com/baris-inandi/bfgo/lang/readcode"
->>>>>>> 9d840cf7
 )
 
 func MinifyFile(files ...string) {
@@ -228,13 +224,8 @@
 	}
 
 	for _, f := range files {
-<<<<<<< HEAD
-		minified := minify(readcode.ReadBrainfuck(f))
+		minified := minify(readcode.ReadBFCode(f))
 		err := os.WriteFile(f, []byte(minified), 0o644)
-=======
-		minified := readcode.ReadBFCode(f)
-		err := os.WriteFile(f, []byte(minified), 0644)
->>>>>>> 9d840cf7
 		if err != nil {
 			panic(err)
 		}
